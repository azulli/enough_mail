--- conflicted
+++ resolved
@@ -349,44 +349,25 @@
     final cmd = _currentCommand;
     if (cmd != null) {
       try {
-<<<<<<< HEAD
-        final next = cmd.next(response);
-        if (next?.text != null) {
-          writeText(next!.text!);
-        } else if (next?.data != null) {
-          writeData(next!.data!);
-        } else if (cmd.isCommandDone(response)) {
-          if (response.isFailedStatus) {
-            cmd.completer.completeError(SmtpException(this, response));
-          } else {
-            cmd.completer.complete(response);
-          }
-          //_log("Done with command ${_currentCommand.command}");
-=======
         // Traps premature SMTP disconnections
-        if (!_currentCommand!.isCommandDone(response) && response.code == 221) {
+        if (!cmd.isCommandDone(response) && response.code == 221) {
           log('Premature server disconnection');
-          _currentCommand?.completer
-              .completeError(SmtpException(this, response));
->>>>>>> 6448d99e
-          _currentCommand = null;
+          cmd.completer.completeError(SmtpException(this, response));
         } else {
-          final next = _currentCommand!.next(response);
+          final next = cmd.next(response);
           if (next?.text != null) {
             writeText(next!.text!);
           } else if (next?.data != null) {
             writeData(next!.data!);
           } else if (next?.file != null) {
             streamData(next!.file!);
-          } else if (_currentCommand!.isCommandDone(response)) {
+          } else if (cmd.isCommandDone(response)) {
             if (response.isFailedStatus) {
-              _currentCommand!.completer
-                  .completeError(SmtpException(this, response));
+              cmd.completer.completeError(SmtpException(this, response));
             } else {
-              _currentCommand!.completer.complete(response);
+              cmd.completer.complete(response);
             }
             //_log("Done with command ${_currentCommand.command}");
-            _currentCommand = null;
           }
         }
       } catch (exception, stackTrace) {
